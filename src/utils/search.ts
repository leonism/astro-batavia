--- conflicted
+++ resolved
@@ -1,61 +1,47 @@
-<<<<<<< HEAD
-export interface SearchablePost {
-  slug: string;
+import { getCollection } from 'astro:content';
+import type { CollectionEntry } from 'astro:content';
+
+export interface SearchResult {
   title: string;
   description: string;
-  pubDate: Date;
+  url: string;
+  pubDate: string;
   tags?: string[];
   lang: string;
-  author?: string;
-  readingTime?: number;
-  category?: string;
-}
-
-export interface SearchResult extends SearchablePost {
-  url: string;
-  formattedPubDate: string;
-  relevanceScore: number;
-  excerpt: string;
-}
-
-export interface SearchMetrics {
-  totalResults: number;
-  searchTime: number;
-  query: string;
-  filters: SearchFilters;
-}
-
-// Enhanced search function with fuzzy matching and relevance scoring
-export function searchPosts(posts: SearchablePost[], query: string, lang: string = 'en'): SearchResult[] {
-  if (!query || query.trim().length === 0) {
-    return [];
-  }
-
-  const startTime = performance.now();
-  const normalizedQuery = normalizeSearchQuery(query);
-  const queryTerms = normalizedQuery.split(/\s+/).filter(term => term.length > 1);
-
-  const results = posts
-    .filter(post => post.lang === lang)
-    .map(post => {
-      const relevanceScore = calculateRelevanceScore(post, queryTerms, normalizedQuery);
-      if (relevanceScore === 0) return null;
-
-      return {
-        ...post,
-        url: generatePostUrl(post.slug, lang),
-        formattedPubDate: formatSearchDate(post.pubDate),
-        relevanceScore,
-        excerpt: generateExcerpt(post.description, queryTerms)
-      } as SearchResult;
-    })
-    .filter((result): result is SearchResult => result !== null)
-    .sort((a, b) => b.relevanceScore - a.relevanceScore);
-
-  const searchTime = performance.now() - startTime;
-  console.debug(`Search completed in ${searchTime.toFixed(2)}ms, found ${results.length} results`);
-
-  return results;
+  slug: string;
+}
+
+// Simple client-side search implementation
+export async function searchPosts(query: string, lang: string = 'en'): Promise<SearchResult[]> {
+  try {
+    // In a real implementation, this would be replaced with Algolia or another search service
+    // For now, we'll do a simple client-side search
+
+    const allPosts = await getCollection('blog', ({ id, data }) => {
+      return id.startsWith(`${lang}/`) && !data.draft;
+    });
+
+    const results = allPosts
+      .filter(post => {
+        const searchText = `${post.data.title} ${post.data.description} ${(post.data.tags || []).join(' ')}`.toLowerCase();
+        return searchText.includes(query.toLowerCase());
+      })
+      .map(post => ({
+        title: post.data.title,
+        description: post.data.description,
+        url: lang === 'en' ? `/blog/${post.slug.replace('en/', '')}` : `/${lang}/blog/${post.slug.replace(`${lang}/`, '')}`,
+        pubDate: formatSearchDate(post.data.pubDate),
+        tags: post.data.tags,
+        lang: lang,
+        slug: post.slug,
+      }))
+      .sort((a, b) => new Date(b.pubDate).getTime() - new Date(a.pubDate).getTime());
+
+    return results;
+  } catch (error) {
+    console.error('Search error:', error);
+    return [];
+  }
 }
 
 function formatSearchDate(date: Date): string {
@@ -64,71 +50,6 @@
     month: 'short',
     day: 'numeric',
   }).format(date);
-}
-
-// Enhanced utility functions for better search quality
-function normalizeSearchQuery(query: string): string {
-  return query
-    .toLowerCase()
-    .trim()
-    .replace(/[^\w\s-]/g, ' ')
-    .replace(/\s+/g, ' ');
-}
-
-function calculateRelevanceScore(post: SearchablePost, queryTerms: string[], fullQuery: string): number {
-  let score = 0;
-  const title = post.title.toLowerCase();
-  const description = post.description.toLowerCase();
-  const tags = (post.tags || []).map(tag => tag.toLowerCase());
-  const author = (post.author || '').toLowerCase();
-
-  // Exact phrase match (highest priority)
-  if (title.includes(fullQuery)) score += 100;
-  if (description.includes(fullQuery)) score += 50;
-  if (tags.some(tag => tag.includes(fullQuery))) score += 75;
-
-  // Individual term matches
-  queryTerms.forEach(term => {
-    if (title.includes(term)) score += 20;
-    if (description.includes(term)) score += 10;
-    if (tags.some(tag => tag.includes(term))) score += 15;
-    if (author.includes(term)) score += 5;
-  });
-
-  // Boost for title word boundaries
-  queryTerms.forEach(term => {
-    const titleWords = title.split(/\s+/);
-    if (titleWords.some(word => word.startsWith(term))) score += 10;
-  });
-
-  // Recency boost (newer posts get slight advantage)
-  const daysSincePublished = (Date.now() - post.pubDate.getTime()) / (1000 * 60 * 60 * 24);
-  if (daysSincePublished < 30) score += 5;
-  else if (daysSincePublished < 90) score += 2;
-
-  return score;
-}
-
-function generatePostUrl(slug: string, lang: string): string {
-  const cleanSlug = slug.replace(new RegExp(`^${lang}/`), '');
-  return lang === 'en' ? `/blog/${cleanSlug}` : `/${lang}/blog/${cleanSlug}`;
-}
-
-function generateExcerpt(description: string, queryTerms: string[], maxLength: number = 150): string {
-  if (description.length <= maxLength) return description;
-
-  // Try to find a sentence containing query terms
-  const sentences = description.split(/[.!?]+/);
-  const relevantSentence = sentences.find(sentence => 
-    queryTerms.some(term => sentence.toLowerCase().includes(term))
-  );
-
-  if (relevantSentence && relevantSentence.length <= maxLength) {
-    return relevantSentence.trim() + '.';
-  }
-
-  // Fallback to truncated description
-  return description.substring(0, maxLength - 3).trim() + '...';
 }
 
 // Advanced search with filters
@@ -141,64 +62,73 @@
   sortOrder?: 'asc' | 'desc';
 }
 
-// Client-side advanced search with pre-fetched data
-export function advancedSearchClient(
-  posts: SearchablePost[],
+export async function advancedSearch(
   query: string,
   filters: SearchFilters = {},
   lang: string = 'en'
-): SearchResult[] {
-  try {
-    let filteredPosts = posts.filter(post => post.lang === lang);
+): Promise<SearchResult[]> {
+  try {
+    const allPosts = await getCollection('blog', ({ id, data }) => {
+      return id.startsWith(`${lang}/`) && !data.draft;
+    });
+
+    let filteredPosts = allPosts;
 
     // Apply text search
     if (query.trim()) {
-      filteredPosts = filteredPosts.filter((post: SearchablePost) => {
-        const searchText = `${post.title} ${post.description} ${(post.tags || []).join(' ')}`.toLowerCase();
+      filteredPosts = filteredPosts.filter(post => {
+        const searchText = `${post.data.title} ${post.data.description} ${(post.data.tags || []).join(' ')}`.toLowerCase();
         return searchText.includes(query.toLowerCase());
       });
     }
 
     // Apply tag filter
     if (filters.tags && filters.tags.length > 0) {
-      filteredPosts = filteredPosts.filter((post: SearchablePost) => {
-        return filters.tags!.some(tag => (post.tags || []).includes(tag));
+      filteredPosts = filteredPosts.filter(post => {
+        return filters.tags!.some(tag => (post.data.tags || []).includes(tag));
       });
     }
 
     // Apply date range filter
     if (filters.dateFrom) {
-      filteredPosts = filteredPosts.filter((post: SearchablePost) => post.pubDate >= filters.dateFrom!);
+      filteredPosts = filteredPosts.filter(post => post.data.pubDate >= filters.dateFrom!);
     }
 
     if (filters.dateTo) {
-      filteredPosts = filteredPosts.filter((post: SearchablePost) => post.pubDate <= filters.dateTo!);
+      filteredPosts = filteredPosts.filter(post => post.data.pubDate <= filters.dateTo!);
+    }
+
+    // Apply author filter
+    if (filters.author) {
+      filteredPosts = filteredPosts.filter(post =>
+        post.data.author.toLowerCase().includes(filters.author!.toLowerCase())
+      );
     }
 
     // Sort results
     const sortBy = filters.sortBy || 'date';
     const sortOrder = filters.sortOrder || 'desc';
 
-    filteredPosts.sort((a: SearchablePost, b: SearchablePost) => {
+    filteredPosts.sort((a, b) => {
       let comparison = 0;
 
       switch (sortBy) {
         case 'title':
-          comparison = a.title.localeCompare(b.title);
+          comparison = a.data.title.localeCompare(b.data.title);
           break;
         case 'date':
-          comparison = a.pubDate.getTime() - b.pubDate.getTime();
+          comparison = a.data.pubDate.getTime() - b.data.pubDate.getTime();
           break;
         case 'relevance':
           // Simple relevance scoring based on query matches in title vs description
-          const aTitle = a.title.toLowerCase();
-          const bTitle = b.title.toLowerCase();
+          const aTitle = a.data.title.toLowerCase();
+          const bTitle = b.data.title.toLowerCase();
           const queryLower = query.toLowerCase();
 
           const aScore = (aTitle.includes(queryLower) ? 2 : 0) +
-                        (a.description.toLowerCase().includes(queryLower) ? 1 : 0);
+                        (a.data.description.toLowerCase().includes(queryLower) ? 1 : 0);
           const bScore = (bTitle.includes(queryLower) ? 2 : 0) +
-                        (b.description.toLowerCase().includes(queryLower) ? 1 : 0);
+                        (b.data.description.toLowerCase().includes(queryLower) ? 1 : 0);
 
           comparison = bScore - aScore;
           break;
@@ -207,12 +137,14 @@
       return sortOrder === 'desc' ? -comparison : comparison;
     });
 
-    return filteredPosts.map((post: SearchablePost) => ({
-      ...post,
+    return filteredPosts.map(post => ({
+      title: post.data.title,
+      description: post.data.description,
       url: lang === 'en' ? `/blog/${post.slug.replace('en/', '')}` : `/${lang}/blog/${post.slug.replace(`${lang}/`, '')}`,
-      formattedPubDate: formatSearchDate(post.pubDate),
-      relevanceScore: 0,
-      excerpt: post.description.substring(0, 150) + (post.description.length > 150 ? '...' : ''),
+      pubDate: formatSearchDate(post.data.pubDate),
+      tags: post.data.tags,
+      lang: lang,
+      slug: post.slug,
     }));
   } catch (error) {
     console.error('Advanced search error:', error);
@@ -220,14 +152,17 @@
   }
 }
 
-// Client-side function to get popular tags from pre-fetched data
-export function getPopularTagsClient(posts: SearchablePost[], lang: string = 'en', limit: number = 10): { tag: string; count: number }[] {
-  try {
-    const filteredPosts = posts.filter(post => post.lang === lang);
+// Get popular tags for search suggestions
+export async function getPopularTags(lang: string = 'en', limit: number = 10): Promise<{ tag: string; count: number }[]> {
+  try {
+    const allPosts = await getCollection('blog', ({ id, data }) => {
+      return id.startsWith(`${lang}/`) && !data.draft;
+    });
+
     const tagCounts = new Map<string, number>();
 
-    filteredPosts.forEach((post: SearchablePost) => {
-      (post.tags || []).forEach((tag: string) => {
+    allPosts.forEach(post => {
+      (post.data.tags || []).forEach(tag => {
         tagCounts.set(tag, (tagCounts.get(tag) || 0) + 1);
       });
     });
@@ -242,30 +177,33 @@
   }
 }
 
-// Client-side search suggestions from pre-fetched data
-export function getSearchSuggestionsClient(posts: SearchablePost[], partialQuery: string, lang: string = 'en', limit: number = 5): string[] {
+// Search suggestions based on partial query
+export async function getSearchSuggestions(partialQuery: string, lang: string = 'en', limit: number = 5): Promise<string[]> {
   try {
     if (partialQuery.length < 2) return [];
 
-    const filteredPosts = posts.filter(post => post.lang === lang);
+    const allPosts = await getCollection('blog', ({ id, data }) => {
+      return id.startsWith(`${lang}/`) && !data.draft;
+    });
+
     const suggestions = new Set<string>();
     const queryLower = partialQuery.toLowerCase();
 
-    filteredPosts.forEach((post: SearchablePost) => {
+    allPosts.forEach(post => {
       // Extract words from title and description
-      const words = `${post.title} ${post.description}`
+      const words = `${post.data.title} ${post.data.description}`
         .toLowerCase()
         .split(/\s+/)
-        .filter((word: string) => word.length > 2 && word.includes(queryLower));
-
-      words.forEach((word: string) => {
+        .filter(word => word.length > 2 && word.includes(queryLower));
+
+      words.forEach(word => {
         if (suggestions.size < limit * 3) {
           suggestions.add(word);
         }
       });
 
       // Add matching tags
-      (post.tags || []).forEach((tag: string) => {
+      (post.data.tags || []).forEach(tag => {
         if (tag.toLowerCase().includes(queryLower) && suggestions.size < limit * 3) {
           suggestions.add(tag);
         }
@@ -273,7 +211,7 @@
     });
 
     return Array.from(suggestions)
-      .sort((a: string, b: string) => {
+      .sort((a, b) => {
         // Prioritize exact matches and shorter words
         const aExact = a.startsWith(queryLower) ? 0 : 1;
         const bExact = b.startsWith(queryLower) ? 0 : 1;
@@ -281,30 +219,6 @@
         return a.length - b.length;
       })
       .slice(0, limit);
-=======
-export interface SearchResult {
-  url: string;
-  title: string;
-  description: string;
-  pubDate: string; // Or Date, depending on API response
-  tags?: string[];
-  [key: string]: any; // Allow other properties if the API returns more
-}
-
-export async function searchPosts(query: string): Promise<SearchResult[]> {
-  if (!query.trim()) {
-    return [];
-  }
-
-  try {
-    const response = await fetch(`/api/search?query=${encodeURIComponent(query)}`);
-    if (!response.ok) {
-      console.error('Search API error:', response.status, response.statusText);
-      return [];
-    }
-    const results: SearchResult[] = await response.json();
-    return results;
->>>>>>> 771a0a12
   } catch (error) {
     console.error('Failed to fetch search results:', error);
     return [];
